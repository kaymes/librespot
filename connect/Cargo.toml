--- conflicted
+++ resolved
@@ -17,12 +17,7 @@
 log = "0.3.5"
 num-bigint = "0.1.35"
 protobuf = "2.0.5"
-<<<<<<< HEAD
-rand = "0.3.13"
-=======
 rand = "0.6"
-rust-crypto = "0.2.36"
->>>>>>> ef28df63
 serde = "0.9.6"
 serde_derive = "0.9.6"
 serde_json = "0.9.5"
